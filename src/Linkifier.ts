--- conflicted
+++ resolved
@@ -95,7 +95,9 @@
       return;
     }
 
-<<<<<<< HEAD
+    // Invalidate bad end row values (if a resize happened)
+    const absoluteRowIndexEnd = buffer.ydisp + Math.min(this._rowsToLinkify.end, this._terminal.rows) + 1;
+
     // Iterate over the range of unwrapped content strings within start..end (excluding).
     // _doLinkifyRow gets full unwrapped lines with the start row as buffer offset for every matcher.
     // The unwrapping is needed to also match content that got wrapped across several buffer lines.
@@ -106,18 +108,7 @@
     // anymore at the viewport borders.
     const overscanLineLimit = Math.ceil(Linkifier.OVERSCAN_CHAR_LIMIT / this._terminal.cols);
     const iterator = this._terminal.buffer.iterator(
-      false, absoluteRowIndexStart, this._terminal.buffer.ydisp + this._rowsToLinkify.end + 1,
-      overscanLineLimit, overscanLineLimit);
-=======
-    // Invalidate bad end row values (if a resize happened)
-    const absoluteRowIndexEnd = buffer.ydisp + Math.min(this._rowsToLinkify.end, this._terminal.rows) + 1;
-
-    // iterate over the range of unwrapped content strings within start..end (excluding)
-    // _doLinkifyRow gets full unwrapped lines with the start row as buffer offset for every matcher
-    // for wrapped content over several rows the iterator might return rows outside the viewport
-    // we skip those later in _doLinkifyRow
-    const iterator = buffer.iterator(false, absoluteRowIndexStart, absoluteRowIndexEnd);
->>>>>>> 005785b8
+      false, absoluteRowIndexStart, absoluteRowIndexEnd, overscanLineLimit, overscanLineLimit);
     while (iterator.hasNext()) {
       const lineData: IBufferStringIteratorResult = iterator.next();
       for (let i = 0; i < this._linkMatchers.length; i++) {
